--- conflicted
+++ resolved
@@ -158,15 +158,10 @@
             face_z = face_x * 0.0
 
         # After getting all the nodes of a face assembled call the  cal. face area routine
-<<<<<<< HEAD
-        face_area = calculate_face_area(
-            face_x, face_y, face_z, quadrature_rule, order, coords_type
-        )
-=======
+
         face_area, face_jacobian = calculate_face_area(face_x, face_y, face_z,
                                                        quadrature_rule, order,
                                                        coords_type)
->>>>>>> faaab801
         # store current face area
         area[face_idx] = face_area
         jacobian[face_idx] = face_jacobian

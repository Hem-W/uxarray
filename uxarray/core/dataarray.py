--- conflicted
+++ resolved
@@ -123,18 +123,11 @@
             gdf[self.name] = self.data
             return gdf
 
-<<<<<<< HEAD
-        # node-centered data
-        elif self.data.size == self.uxgrid.nMesh2_node:
-            raise ValueError(
-                "Mapping node-centered data to faces not currently supported")
-=======
         # TODO: Mapping Node Data to Each Polygon
         elif self.data.size == self.uxgrid.nMesh2_node:
             raise ValueError(
                 f"Data Variable with size {self.data.size} mapped on the nodes of each polygon"
                 f"not supported yet.")
->>>>>>> 389a5da8
 
         # data not mapped to faces or nodes
         else:
@@ -156,14 +149,9 @@
 
         Returns
         -------
-<<<<<<< HEAD
-        polycollection : matplotlib.collections.PolyCollection
-            The output `PolyCollection` containing faces represented as polygons and data
-=======
         poly_collection : matplotlib.collections.PolyCollection
             The output `PolyCollection` of polygons representing the geometry of the unstructured grid paired with
             a data variable.
->>>>>>> 389a5da8
         """
 
         # data is multidimensional, must be a 1D slice
@@ -191,12 +179,8 @@
         # node-centered data
         elif self.data.size == self.uxgrid.nMesh2_node:
             raise ValueError(
-<<<<<<< HEAD
-                "Mapping node-centered data to faces not currently supported")
-=======
                 f"Data Variable with size {self.data.size} mapped on the nodes of each polygon"
                 f"not supported yet.")
->>>>>>> 389a5da8
 
         # data not mapped to faces or nodes
         else:

import xarray as xr

<<<<<<< HEAD
=======
from typing import Optional

>>>>>>> 6c438572
from uxarray.grid.grid import Grid


class UxDataArray(xr.DataArray):
    """N-dimensional ``xarray.DataArray``-like array. Inherits from
    ``xarray.DataArray`` and has its own unstructured grid-aware array
    operators and attributes through the ``uxgrid`` accessor.

    Parameters
    ----------
    uxgrid : uxarray.Grid, optional
        The `Grid` object that makes this array aware of the unstructured
        grid topology it belongs to.
        If `None`, it needs to be an instance of `uxarray.Grid`.

    Other Parameters
    ----------------
    *args:
        Arguments for the ``xarray.DataArray`` class
    **kwargs:
        Keyword arguments for the ``xarray.DataArray`` class

    Notes
    -----
    See `xarray.DataArray <https://docs.xarray.dev/en/stable/generated/xarray.DataArray.html>`__
    for further information about DataArrays.
    """

    # expected instance attributes, required for subclassing with xarray (as of v0.13.0)
    __slots__ = ("_uxgrid",)

    def __init__(self, *args, uxgrid: Grid = None, **kwargs):

        self._uxgrid = None

        if uxgrid is not None and not isinstance(uxgrid, Grid):
            raise RuntimeError(
                "uxarray.UxDataArray.__init__: uxgrid can be either None or "
                "an instance of the uxarray.Grid class")
        else:
            self.uxgrid = uxgrid

        super().__init__(*args, **kwargs)

    @classmethod
    def _construct_direct(cls, *args, **kwargs):
        """Override to make the result a ``uxarray.UxDataArray`` class."""
        return cls(xr.DataArray._construct_direct(*args, **kwargs))

    def _copy(self, **kwargs):
        """Override to make the result a complete instance of
        ``uxarray.UxDataArray``."""
        copied = super()._copy(**kwargs)

        deep = kwargs.get('deep', None)

        if deep == True:
            # Reinitialize the uxgrid assessor
            copied.uxgrid = self.uxgrid.copy()  # deep copy
        else:
            # Point to the existing uxgrid object
            copied.uxgrid = self.uxgrid

        return copied

    def _replace(self, *args, **kwargs):
        """Override to make the result a complete instance of
        ``uxarray.UxDataArray``."""
        da = super()._replace(*args, **kwargs)

        if isinstance(da, UxDataArray):
            da.uxgrid = self.uxgrid
        else:
            da = UxDataArray(da, uxgrid=self.uxgrid)

        return da

    @property
    def uxgrid(self):
        """``uxarray.Grid`` property for ``uxarray.UxDataArray`` to make it
        unstructured grid-aware.

        Examples
        --------
        uxds = ux.open_dataset(grid_path, data_path)
        uxds.<variable_name>.uxgrid
        """
        return self._uxgrid

    # a setter function
    @uxgrid.setter
    def uxgrid(self, ugrid_obj):
        self._uxgrid = ugrid_obj

    def to_geodataframe(self, override_grid=False, cache_grid=True):
        """Constructs a ``spatialpandas.GeoDataFrame`` with a "geometry"
        column, containing a collection of Shapely Polygons or MultiPolygons
        representing the geometry of the unstructured grid, and a data column
        representing a 1D slice of data mapped to each Polygon.

        Parameters
        Returns
        -------
        gdf : spatialpandas.GeoDataFrame
            The output `GeoDataFrame` with a filled out "geometry" and 1D data column
        """

        # data is multidimensional, must be a 1D slice
        if self.data.ndim > 1:
            raise ValueError(
                f"Data Variable must be 1-dimensional, with shape {self.uxgrid.nMesh2_face} "
                f"for face data or {self.uxgrid.nMesh2_face} for vertex data.")

        # data mapped to faces
        if self.data.size == self.uxgrid.nMesh2_face:
            gdf = self.uxgrid.to_geodataframe(override=override_grid,
                                              cache=cache_grid)
            gdf[self.name] = self.data
            return gdf

        # data mapped to nodes
        elif self.data.size == self.uxgrid.nMesh2_node:
            gdf = self.uxgrid.to_geodataframe(override=override_grid,
                                              cache=cache_grid)
            gdf[self.name] = self.data
            # TODO: implement method for getting data to be mapped to faces (mean, other interpolation?)
            return gdf

        # data not mapped to faces or nodes
        else:
            raise ValueError(
                f"Data Variable with size {self.data.size} does not match the number of faces "
                f"({self.uxgrid.nMesh2_face} or nodes ({self.uxgrid.nMesh2_node}."
            )

    def to_polycollection(self, override_grid=False, cache_grid=True):
        """Constructs a ``matplotlib.collections.PolyCollection`` object with
        polygons representing the geometry of the unstructured grid, with
        polygons that cross the antimeridian split across the antimeridian.

        Parameters
        ----------
        override_grid : bool
            Flag to recompute the ``PolyCollection`` if one is already cached
        cache_grid : bool
            Flag to indicate if the computed ``PolyCollection`` should be cached

        Returns
        -------
        gdf : spatialpandas.GeoDataFrame
            The output `GeoDataFrame` with a filled out "geometry" collumn
        """

        # data is multidimensional, must be a 1D slice
        if self.data.ndim > 1:
            raise ValueError(
                f"Data Variable must be 1-dimensional, with shape {self.uxgrid.nMesh2_face} "
                f"for face data or {self.uxgrid.nMesh2_face} for vertex data.")

        # data mapped to faces
        if self.data.size == self.uxgrid.nMesh2_face:
            poly_collection = self.uxgrid.to_polycollection(
                override=override_grid, cache=cache_grid)
            poly_collection.set_array(self.data)
            return poly_collection

        # data mapped to nodes
        elif self.data.size == self.uxgrid.nMesh2_node:
            poly_collection = self.uxgrid.to_polycollection(
                override=override_grid, cache=cache_grid)
            # TODO: implement method for getting data to be mapped to faces (mean, other interpolation?)
            return poly_collection

        # data not mapped to faces or nodes
        else:
            raise ValueError(
                f"Data Variable with size {self.data.size} does not match the number of faces "
                f"({self.uxgrid.nMesh2_face} or nodes ({self.uxgrid.nMesh2_node}."
            )<|MERGE_RESOLUTION|>--- conflicted
+++ resolved
@@ -1,11 +1,8 @@
 import xarray as xr
 
-<<<<<<< HEAD
-=======
 from typing import Optional
 
->>>>>>> 6c438572
-from uxarray.grid.grid import Grid
+from uxarray.grid import Grid
 
 
 class UxDataArray(xr.DataArray):

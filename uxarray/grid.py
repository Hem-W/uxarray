"""uxarray grid module."""
import os
import xarray as xr
import numpy as np
from warnings import warn
from pathlib import PurePath

# reader and writer imports
from ._exodus import _read_exodus, _write_exodus
from ._ugrid import _read_ugrid, _write_ugrid
from ._shapefile import _read_shpfile
from ._scrip import _read_scrip
from .helpers import get_all_face_area_from_coords


class Grid:
    """The Uxarray Grid object class that describes an unstructured grid.

    Examples
    ----------

    Open an exodus file with Uxarray Grid object

    >>> mesh = ux.Grid("filename.g")

    Save as ugrid file

    >>> mesh.write("outfile.ug")
    """

    def __init__(self, dataset, **kwargs):
        """Initialize grid variables, decide if loading happens via file, verts
        or gridspec.

        Parameters
        ----------
<<<<<<< HEAD
        data_arg : str, np.ndarray, list, tuple, required
            Input file name with extension or vertex coordinates that form one face.
=======

        dataset : xarray.Dataset, ndarray, list, tuple, required
            - Input xarray.Dataset or
            - Vertex coordinates that form one face.
>>>>>>> d0cca80c

        Other Parameters
        ----------------
        islatlon : bool, optional
            Specify if the grid is lat/lon based
        concave: bool, optional
            Specify if this grid has concave elements (internal checks for this are possible)
        gridspec: bool, optional
            Specifies gridspec
        mesh_filetype: str, optional
            Specify the mesh file type, eg. exo, ugrid, shp, etc

        Raises
        ------
            RuntimeError
                If specified file not found
        """
        # initialize internal variable names
        self.__init_ds_var_names__()

        # initialize face_area variable
        self._face_areas = None

        # TODO: fix when adding/exercising gridspec

        # unpack kwargs
        # sets default values for all kwargs to None
        kwargs_list = [
            'gridspec', 'vertices', 'islatlon', 'concave', 'mesh_filetype'
        ]
        for key in kwargs_list:
            setattr(self, key, kwargs.get(key, None))

        # internal uxarray representation of mesh stored in internal object ds
        self.ds = xr.Dataset()

        # check if initializing from verts:
        if isinstance(dataset, (list, tuple, np.ndarray)):
            self.vertices = dataset
            self.__from_vert__()

        # check if initializing from string
        # TODO: re-add gridspec initialization when implemented
        elif isinstance(dataset, xr.Dataset):
            self.__from_ds__(dataset=dataset)
        else:
            raise RuntimeError(f"{dataset} is not a valid input type.")

        # initialize convenience attributes
        self.__init_grid_var_attrs__()

    def __from_vert__(self):
        """Create a grid with one face with vertices specified by the given
        argument.

        Called by :func:`__init__`.
        """
        self.ds["Mesh2"] = xr.DataArray(
            attrs={
                "cf_role": "mesh_topology",
                "long_name": "Topology data of unstructured mesh",
                "topology_dimension": -1,
                "node_coordinates": "Mesh2_node_x Mesh2_node_y Mesh2_node_z",
                "node_dimension": "nMesh2_node",
                "face_node_connectivity": "Mesh2_face_nodes",
                "face_dimension": "nMesh2_face"
            })
        self.ds.Mesh2.attrs['topology_dimension'] = self.vertices[0].size

        # set default coordinate units to spherical coordinates
        # users can change to cartesian if using cartesian for initialization
        x_units = "degrees_east"
        y_units = "degrees_north"
        if self.vertices[0].size > 2:
            z_units = "elevation"

        x_coord = self.vertices.transpose()[0]
        y_coord = self.vertices.transpose()[1]
        if self.vertices[0].size > 2:
            z_coord = self.vertices.transpose()[2]

        # single face with all nodes
        num_nodes = x_coord.size
        connectivity = [list(range(0, num_nodes))]

        self.ds["Mesh2_node_x"] = xr.DataArray(data=xr.DataArray(x_coord),
                                               dims=["nMesh2_node"],
                                               attrs={"units": x_units})
        self.ds["Mesh2_node_y"] = xr.DataArray(data=xr.DataArray(y_coord),
                                               dims=["nMesh2_node"],
                                               attrs={"units": y_units})
        if self.vertices[0].size > 2:
            self.ds["Mesh2_node_z"] = xr.DataArray(data=xr.DataArray(z_coord),
                                                   dims=["nMesh2_node"],
                                                   attrs={"units": z_units})

        self.ds["Mesh2_face_nodes"] = xr.DataArray(
            data=xr.DataArray(connectivity),
            dims=["nMesh2_face", "nMaxMesh2_face_nodes"],
            attrs={
                "cf_role": "face_node_connectivity",
                "_FillValue": -1,
                "start_index": 0
            })

    # load mesh from a file
<<<<<<< HEAD
    def __from_file__(self):
        """Loads a mesh file. Called by :func:`__init__`. This routine will
        automatically detect if it is a UGrid, SCRIP, Exodus, or shape file.

        Raises
        ------
            RuntimeError
                If unknown file format
        """
        # call function to set mesh file type: self.mesh_filetype
        self.mesh_filetype = determine_file_type(self.filepath)

=======
    def __from_ds__(self, dataset):
        """Loads a mesh dataset."""
>>>>>>> d0cca80c
        # call reader as per mesh_filetype
        if self.mesh_filetype == "exo":
            self.ds = _read_exodus(dataset, self.ds_var_names)
        elif self.mesh_filetype == "scrip":
            self.ds = _read_scrip(dataset)
        elif self.mesh_filetype == "ugrid":
            self.ds, self.ds_var_names = _read_ugrid(dataset, self.ds_var_names)
        elif self.mesh_filetype == "shp":
            self.ds = _read_shpfile(self.filepath)
        else:
            raise RuntimeError("unknown file format: " + self.mesh_filetype)
        dataset.close()

    def write(self, outfile, extension=""):
        """Writes mesh file as per extension supplied in the outfile string.

        Parameters
        ----------
        outfile : str, required
            Path to output file
        extension : str, optional
            Extension of output file. Defaults to empty string.
            Currently supported options are ".ugrid", ".ug", ".g", ".exo", and ""

        Raises
        ------
        RuntimeError
            If unsupported extension provided or directory not found
        """
        if extension == "":
            outfile_path = PurePath(outfile)
            extension = outfile_path.suffix
            if not os.path.isdir(outfile_path.parent):
                raise RuntimeError("File directory not found: " + outfile)

        if extension == ".ugrid" or extension == ".ug":
            _write_ugrid(self.ds, outfile, self.ds_var_names)
        elif extension == ".g" or extension == ".exo":
            _write_exodus(self.ds, outfile, self.ds_var_names)
        else:
            raise RuntimeError("Format not supported for writing: ", extension)

    def calculate_total_face_area(self, quadrature_rule="triangular", order=4):
        """Function to calculate the total surface area of all the faces in a
        mesh.

        Parameters
        ----------
        quadrature_rule : str, optional
            Quadrature rule to use. Defaults to "triangular".
        order : int, optional
            Order of quadrature rule. Defaults to 4.

        Returns
        -------
        Sum of area of all the faces in the mesh : float
        """

        # call function to get area of all the faces as a np array
        face_areas = self.get_face_areas(quadrature_rule, order)

        return np.sum(face_areas)

    # Build the node-face connectivity array.
    def build_node_face_connectivity(self):
        """Not implemented."""
        warn("Function placeholder, implementation coming soon.")

    # Build the edge-face connectivity array.
    def build_edge_face_connectivity(self):
        """Not implemented."""
        warn("Function placeholder, implementation coming soon.")

    # Build the array of latitude-longitude bounding boxes.
    def buildlatlon_bounds(self):
        """Not implemented."""
        warn("Function placeholder, implementation coming soon.")

    # Validate that the grid conforms to the UXGrid standards.
    def validate(self):
        """Not implemented."""
        warn("Function placeholder, implementation coming soon.")

    def __init_ds_var_names__(self):
        """Populates a dictionary for storing uxarray's internal representation
        of xarray object.

        Note ugrid conventions are flexible with names of variables, see:
        http://ugrid-conventions.github.io/ugrid-conventions/
        """
        self.ds_var_names = {
            "Mesh2": "Mesh2",
            "Mesh2_node_x": "Mesh2_node_x",
            "Mesh2_node_y": "Mesh2_node_y",
            "Mesh2_node_z": "Mesh2_node_z",
            "Mesh2_face_nodes": "Mesh2_face_nodes",
            # initialize dims
            "nMesh2_node": "nMesh2_node",
            "nMesh2_face": "nMesh2_face",
            "nMaxMesh2_face_nodes": "nMaxMesh2_face_nodes"
        }

<<<<<<< HEAD
    def __init_grid_var_attrs__(self):
        """Initialize attributes for directly accessing Coordinate and Data
        variables through ugrid conventions.

        Examples
        ----------
        Assuming the mesh node coordinates for longitude are stored with an input
        name of 'mesh_node_x', we store this variable name in the `ds_var_names`
        dictionary with the key 'Mesh2_node_x'. In order to access it:

        >>> x = grid.ds[grid.ds_var_names["Mesh2_node_x"]]

        With the help of this function, we can directly access it through the
        use of a standardized name (ugrid convention)

        >>> x = grid.Mesh2_node_x
        """

        # Set UGRID standardized attributes
        for key, value in self.ds_var_names.items():
            # Present Data Names
            if self.ds.data_vars is not None:
                if value in self.ds.data_vars:
                    setattr(self, key, self.ds[value])

            # Present Coordinate Names
            if self.ds.coords is not None:
                if value in self.ds.coords:
                    setattr(self, key, self.ds[value])

=======
>>>>>>> d0cca80c
    def integrate(self, var_key, quadrature_rule="triangular", order=4):
        """Integrates over all the faces of the given mesh.

        Parameters
        ----------
        var_key : str, required
            Name of dataset variable for integration
        quadrature_rule : str, optional
            Quadrature rule to use. Defaults to "triangular".
        order : int, optional
            Order of quadrature rule. Defaults to 4.

        Returns
        -------
        Calculated integral : float

        Examples
        --------
        Open grid file only

        >>> grid = ux.open_dataset("grid.ug", "centroid_pressure_data_ug")

        Open grid file along with data

        >>> integral_psi = grid.integrate("psi")
        """
        integral = 0.0

        # call function to get area of all the faces as a np array
        face_areas = self.get_face_areas(quadrature_rule, order)

        face_vals = self.ds.get(var_key).to_numpy()
        integral = np.dot(face_areas, face_vals)

        return integral

    def get_face_areas(self, quadrature_rule="triangular", order=4):
        """Face areas calculation function for grid class, calculates area of
        all faces in the grid.

        Parameters
        ----------
        quadrature_rule : str, optional
            Quadrature rule to use. Defaults to "triangular".
        order : int, optional
            Order of quadrature rule. Defaults to 4.

        Returns
        -------
        Area of all the faces in the mesh : np.ndarray

        Examples
        --------
        Open a uxarray grid file

        >>> grid = ux.open_dataset("/home/jain/uxarray/test/meshfiles/outCSne30.ug")

        Get area of all faces in the same order as listed in grid.ds.Mesh2_face_nodes

        >>> grid.get_face_areas
        array([0.00211174, 0.00211221, 0.00210723, ..., 0.00210723, 0.00211221,
            0.00211174])
        """
        if self._face_areas is None:
            # area of a face call needs the units for coordinate conversion if spherical grid is used
            coords_type = "spherical"
            if not "degree" in self.Mesh2_node_x.units:
                coords_type = "cartesian"

            face_nodes = self.Mesh2_face_nodes.data
            dim = self.Mesh2.attrs['topology_dimension']

            # initialize z
            z = np.zeros((self.ds.nMesh2_node.size))

            # call func to cal face area of all nodes
            x = self.Mesh2_node_x.data
            y = self.Mesh2_node_y.data
            # check if z dimension
            if self.Mesh2.topology_dimension > 2:
                z = self.Mesh2_node_z.data

            # call function to get area of all the faces as a np array
            self._face_areas = get_all_face_area_from_coords(
                x, y, z, face_nodes, dim, quadrature_rule, order, coords_type)

        return self._face_areas

    # use the property keyword for declaration on face_areas property
    face_areas = property(get_face_areas)

    def __init_grid_var_attrs__(self):
        """Initialize attributes for directly accessing Coordinate and Data
        variables through ugrid conventions.

        Examples
        ----------
        Assuming the mesh node coordinates for longitude are stored with an input
        name of 'mesh_node_x', we store this variable name in the `ds_var_names`
        dictionary with the key 'Mesh2_node_x'. In order to access it:

        >>> x = grid.ds[grid.ds_var_names["Mesh2_node_x"]]

        With the help of this function, we can directly access it through the
        use of a standardized name (ugrid convention)

        >>> x = grid.Mesh2_node_x
        """

        # Set UGRID standardized attributes
        for key, value in self.ds_var_names.items():
            # Present Data Names
            if self.ds.data_vars is not None:
                if value in self.ds.data_vars:
                    setattr(self, key, self.ds[value])

            # Present Coordinate Names
            if self.ds.coords is not None:
                if value in self.ds.coords:
                    setattr(self, key, self.ds[value])<|MERGE_RESOLUTION|>--- conflicted
+++ resolved
@@ -34,15 +34,8 @@
 
         Parameters
         ----------
-<<<<<<< HEAD
-        data_arg : str, np.ndarray, list, tuple, required
-            Input file name with extension or vertex coordinates that form one face.
-=======
-
         dataset : xarray.Dataset, ndarray, list, tuple, required
-            - Input xarray.Dataset or
-            - Vertex coordinates that form one face.
->>>>>>> d0cca80c
+            Input xarray.Dataset or vertex coordinates that form one face.
 
         Other Parameters
         ----------------
@@ -149,23 +142,8 @@
             })
 
     # load mesh from a file
-<<<<<<< HEAD
-    def __from_file__(self):
-        """Loads a mesh file. Called by :func:`__init__`. This routine will
-        automatically detect if it is a UGrid, SCRIP, Exodus, or shape file.
-
-        Raises
-        ------
-            RuntimeError
-                If unknown file format
-        """
-        # call function to set mesh file type: self.mesh_filetype
-        self.mesh_filetype = determine_file_type(self.filepath)
-
-=======
     def __from_ds__(self, dataset):
         """Loads a mesh dataset."""
->>>>>>> d0cca80c
         # call reader as per mesh_filetype
         if self.mesh_filetype == "exo":
             self.ds = _read_exodus(dataset, self.ds_var_names)
@@ -268,7 +246,97 @@
             "nMaxMesh2_face_nodes": "nMaxMesh2_face_nodes"
         }
 
-<<<<<<< HEAD
+    def integrate(self, var_key, quadrature_rule="triangular", order=4):
+        """Integrates over all the faces of the given mesh.
+
+        Parameters
+        ----------
+        var_key : str, required
+            Name of dataset variable for integration
+        quadrature_rule : str, optional
+            Quadrature rule to use. Defaults to "triangular".
+        order : int, optional
+            Order of quadrature rule. Defaults to 4.
+
+        Returns
+        -------
+        Calculated integral : float
+
+        Examples
+        --------
+        Open grid file only
+
+        >>> grid = ux.open_dataset("grid.ug", "centroid_pressure_data_ug")
+
+        Open grid file along with data
+
+        >>> integral_psi = grid.integrate("psi")
+        """
+        integral = 0.0
+
+        # call function to get area of all the faces as a np array
+        face_areas = self.get_face_areas(quadrature_rule, order)
+
+        face_vals = self.ds.get(var_key).to_numpy()
+        integral = np.dot(face_areas, face_vals)
+
+        return integral
+
+    def get_face_areas(self, quadrature_rule="triangular", order=4):
+        """Face areas calculation function for grid class, calculates area of
+        all faces in the grid.
+
+        Parameters
+        ----------
+        quadrature_rule : str, optional
+            Quadrature rule to use. Defaults to "triangular".
+        order : int, optional
+            Order of quadrature rule. Defaults to 4.
+
+        Returns
+        -------
+        Area of all the faces in the mesh : np.ndarray
+
+        Examples
+        --------
+        Open a uxarray grid file
+
+        >>> grid = ux.open_dataset("/home/jain/uxarray/test/meshfiles/outCSne30.ug")
+
+        Get area of all faces in the same order as listed in grid.ds.Mesh2_face_nodes
+
+        >>> grid.get_face_areas
+        array([0.00211174, 0.00211221, 0.00210723, ..., 0.00210723, 0.00211221,
+            0.00211174])
+        """
+        if self._face_areas is None:
+            # area of a face call needs the units for coordinate conversion if spherical grid is used
+            coords_type = "spherical"
+            if not "degree" in self.Mesh2_node_x.units:
+                coords_type = "cartesian"
+
+            face_nodes = self.Mesh2_face_nodes.data
+            dim = self.Mesh2.attrs['topology_dimension']
+
+            # initialize z
+            z = np.zeros((self.ds.nMesh2_node.size))
+
+            # call func to cal face area of all nodes
+            x = self.Mesh2_node_x.data
+            y = self.Mesh2_node_y.data
+            # check if z dimension
+            if self.Mesh2.topology_dimension > 2:
+                z = self.Mesh2_node_z.data
+
+            # call function to get area of all the faces as a np array
+            self._face_areas = get_all_face_area_from_coords(
+                x, y, z, face_nodes, dim, quadrature_rule, order, coords_type)
+
+        return self._face_areas
+
+    # use the property keyword for declaration on face_areas property
+    face_areas = property(get_face_areas)
+
     def __init_grid_var_attrs__(self):
         """Initialize attributes for directly accessing Coordinate and Data
         variables through ugrid conventions.
@@ -297,127 +365,4 @@
             # Present Coordinate Names
             if self.ds.coords is not None:
                 if value in self.ds.coords:
-                    setattr(self, key, self.ds[value])
-
-=======
->>>>>>> d0cca80c
-    def integrate(self, var_key, quadrature_rule="triangular", order=4):
-        """Integrates over all the faces of the given mesh.
-
-        Parameters
-        ----------
-        var_key : str, required
-            Name of dataset variable for integration
-        quadrature_rule : str, optional
-            Quadrature rule to use. Defaults to "triangular".
-        order : int, optional
-            Order of quadrature rule. Defaults to 4.
-
-        Returns
-        -------
-        Calculated integral : float
-
-        Examples
-        --------
-        Open grid file only
-
-        >>> grid = ux.open_dataset("grid.ug", "centroid_pressure_data_ug")
-
-        Open grid file along with data
-
-        >>> integral_psi = grid.integrate("psi")
-        """
-        integral = 0.0
-
-        # call function to get area of all the faces as a np array
-        face_areas = self.get_face_areas(quadrature_rule, order)
-
-        face_vals = self.ds.get(var_key).to_numpy()
-        integral = np.dot(face_areas, face_vals)
-
-        return integral
-
-    def get_face_areas(self, quadrature_rule="triangular", order=4):
-        """Face areas calculation function for grid class, calculates area of
-        all faces in the grid.
-
-        Parameters
-        ----------
-        quadrature_rule : str, optional
-            Quadrature rule to use. Defaults to "triangular".
-        order : int, optional
-            Order of quadrature rule. Defaults to 4.
-
-        Returns
-        -------
-        Area of all the faces in the mesh : np.ndarray
-
-        Examples
-        --------
-        Open a uxarray grid file
-
-        >>> grid = ux.open_dataset("/home/jain/uxarray/test/meshfiles/outCSne30.ug")
-
-        Get area of all faces in the same order as listed in grid.ds.Mesh2_face_nodes
-
-        >>> grid.get_face_areas
-        array([0.00211174, 0.00211221, 0.00210723, ..., 0.00210723, 0.00211221,
-            0.00211174])
-        """
-        if self._face_areas is None:
-            # area of a face call needs the units for coordinate conversion if spherical grid is used
-            coords_type = "spherical"
-            if not "degree" in self.Mesh2_node_x.units:
-                coords_type = "cartesian"
-
-            face_nodes = self.Mesh2_face_nodes.data
-            dim = self.Mesh2.attrs['topology_dimension']
-
-            # initialize z
-            z = np.zeros((self.ds.nMesh2_node.size))
-
-            # call func to cal face area of all nodes
-            x = self.Mesh2_node_x.data
-            y = self.Mesh2_node_y.data
-            # check if z dimension
-            if self.Mesh2.topology_dimension > 2:
-                z = self.Mesh2_node_z.data
-
-            # call function to get area of all the faces as a np array
-            self._face_areas = get_all_face_area_from_coords(
-                x, y, z, face_nodes, dim, quadrature_rule, order, coords_type)
-
-        return self._face_areas
-
-    # use the property keyword for declaration on face_areas property
-    face_areas = property(get_face_areas)
-
-    def __init_grid_var_attrs__(self):
-        """Initialize attributes for directly accessing Coordinate and Data
-        variables through ugrid conventions.
-
-        Examples
-        ----------
-        Assuming the mesh node coordinates for longitude are stored with an input
-        name of 'mesh_node_x', we store this variable name in the `ds_var_names`
-        dictionary with the key 'Mesh2_node_x'. In order to access it:
-
-        >>> x = grid.ds[grid.ds_var_names["Mesh2_node_x"]]
-
-        With the help of this function, we can directly access it through the
-        use of a standardized name (ugrid convention)
-
-        >>> x = grid.Mesh2_node_x
-        """
-
-        # Set UGRID standardized attributes
-        for key, value in self.ds_var_names.items():
-            # Present Data Names
-            if self.ds.data_vars is not None:
-                if value in self.ds.data_vars:
-                    setattr(self, key, self.ds[value])
-
-            # Present Coordinate Names
-            if self.ds.coords is not None:
-                if value in self.ds.coords:
                     setattr(self, key, self.ds[value])
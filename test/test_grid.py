--- conflicted
+++ resolved
@@ -179,17 +179,12 @@
                             [[95, 10], [105, 20], [100, 30], [85, 30], [75, 20],
                              [85, 10]]]
         vgrid = ux.open_grid(faces_verts_list, latlon=False)
-<<<<<<< HEAD
-        assert (vgrid.nMesh2_face == 3)
-        assert (vgrid.nMesh2_node == 14)
+        assert (vgrid.n_face == 3)
+        assert (vgrid.n_node == 14)
 
         # validate the grid
         assert (vgrid.validate())
 
-=======
-        assert (vgrid.n_face == 3)
-        assert (vgrid.n_node == 14)
->>>>>>> 23ce9bc8
         vgrid.encode_as("UGRID")
 
         # Test initializing Grid from tuples
@@ -199,17 +194,12 @@
             ((95, 10), (105, 20), (100, 30), (85, 30), (75, 20), (85, 10))
         ]
         vgrid = ux.open_grid(faces_verts_tuples, latlon=False)
-<<<<<<< HEAD
-        assert (vgrid.nMesh2_face == 3)
-        assert (vgrid.nMesh2_node == 14)
+        assert (vgrid.n_face == 3)
+        assert (vgrid.n_node == 14)
 
         # validate the grid
         assert (vgrid.validate())
 
-=======
-        assert (vgrid.n_face == 3)
-        assert (vgrid.n_node == 14)
->>>>>>> 23ce9bc8
         vgrid.encode_as("UGRID")
 
     def test_init_verts_fill_values(self):

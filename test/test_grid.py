--- conflicted
+++ resolved
@@ -33,6 +33,20 @@
     grid_CSne30 = ux.open_grid(gridfile_CSne30)
     grid_RLL1deg = ux.open_grid(gridfile_RLL1deg)
     grid_RLL10deg_CSne4 = ux.open_grid(gridfile_RLL10deg_CSne4)
+
+    def test_build_face_dimension(self):
+        """Tests the construction of the ``Mesh2_face_dimension`` variable."""
+        grids = [self.grid_CSne30, self.grid_RLL1deg, self.grid_RLL10deg_CSne4]
+
+        for grid in grids:
+            # highest possible dimension dimension for a face
+            max_dimension = grid.nMaxMesh2_face_nodes
+
+            # face must be at least a triangle
+            min_dimension = 3
+
+            assert grid.Mesh2_face_dimension.min() >= min_dimension
+            assert grid.Mesh2_face_dimension.max() <= max_dimension
 
     def test_encode_as(self):
         """Reads a ugrid file and encodes it as `xarray.Dataset` in various
@@ -114,13 +128,6 @@
                              islatlon=False,
                              concave=False)
 
-<<<<<<< HEAD
-        # Since the read-in data are cartesian coordinates, we should change the unit to m
-        vgrid._ds.Mesh2_node_x.attrs["units"] = "m"
-        vgrid._ds.Mesh2_node_y.attrs["units"] = "m"
-        vgrid._ds.Mesh2_node_z.attrs["units"] = "m"
-=======
->>>>>>> 8f37c2fe
         assert (vgrid.source_grid == "From vertices")
         assert (vgrid.nMesh2_face == 6)
         assert (vgrid.nMesh2_node == 8)
@@ -305,20 +312,6 @@
         """Test Not Equals ('!=') operator."""
         assert self.grid_CSne30_01 != self.grid_RLL1deg
 
-    def test_build_face_dimension(self):
-        """Tests the construction of the ``Mesh2_face_dimension`` variable."""
-        grids = [self.tgrid1, self.tgrid2, self.tgrid3]
-
-        for grid in grids:
-            # highest possible dimension dimension for a face
-            max_dimension = grid.nMaxMesh2_face_nodes
-
-            # face must be at least a triangle
-            min_dimension = 3
-
-            assert grid.Mesh2_face_dimension.min() >= min_dimension
-            assert grid.Mesh2_face_dimension.max() <= max_dimension
-
 
 class TestIntegrate(TestCase):
 
@@ -330,28 +323,14 @@
         verts = [[[0.57735027, -5.77350269e-01, -0.57735027],
                   [0.57735027, 5.77350269e-01, -0.57735027],
                   [-0.57735027, 5.77350269e-01, -0.57735027]]]
-<<<<<<< HEAD
-
-        grid_verts = ux.open_grid(verts)
-
-        # get node names for each grid object
-        x_var = grid_verts.grid_var_names["Mesh2_node_x"]
-        y_var = grid_verts.grid_var_names["Mesh2_node_y"]
-        z_var = grid_verts.grid_var_names["Mesh2_node_z"]
-
-        grid_verts._ds[x_var].attrs["units"] = "m"
-        grid_verts._ds[y_var].attrs["units"] = "m"
-        grid_verts._ds[z_var].attrs["units"] = "m"
-
+
+        grid_verts = ux.open_grid(verts,
+                                  vertices=True,
+                                  islatlon=False,
+                                  concave=False)
+
+        #calculate area
         area_gaussian = grid_verts.calculate_total_face_area(
-=======
-
-        # load grid
-        vgrid = ux.Grid(verts, vertices=True, islatlon=False, concave=False)
-
-        #calculate area
-        area_gaussian = vgrid.calculate_total_face_area(
->>>>>>> 8f37c2fe
             quadrature_rule="gaussian", order=5)
         nt.assert_almost_equal(area_gaussian, constants.TRI_AREA, decimal=3)
 
@@ -405,23 +384,13 @@
 
         grid_geoflow.compute_face_areas()
 
-<<<<<<< HEAD
-    def test_compute_face_areas_fesom(self):
-        """Checks if the FESOM PI-Grid Output can generate a face areas
-        output."""
-        grid_fesom = ux.open_grid(gridfile_fesom)
-
-        grid_fesom.compute_face_areas()
-=======
     # removed test until fix to tranposed face nodes
     # def test_compute_face_areas_fesom(self):
     #     """Checks if the FESOM PI-Grid Output can generate a face areas
     #     output."""
+    #     grid_fesom = ux.open_grid(gridfile_fesom)
     #
-    #     fesom_grid_small = current_path / "meshfiles" / "ugrid" / "fesom" / "fesom.mesh.diag.nc"
-    #     grid_2_ds = xr.open_dataset(fesom_grid_small)
-    #     grid_2 = ux.Grid(grid_2_ds)
-    #     grid_2.compute_face_areas()
+    #     grid_fesom.compute_face_areas()
 
     def test_verts_calc_area(self):
         faces_verts_ndarray = np.array([
@@ -443,7 +412,6 @@
         nt.assert_almost_equal(face_verts_areas.sum(),
                                constants.FACE_VERTS_AREA,
                                decimal=3)
->>>>>>> 8f37c2fe
 
 
 class TestPopulateCoordinates(TestCase):
@@ -475,12 +443,8 @@
         ]
 
         verts_degree = np.stack((lon_deg, lat_deg), axis=1)
-<<<<<<< HEAD
-
-        vgrid = ux.open_grid(verts_degree)
-=======
-        vgrid = ux.Grid([verts_degree], islatlon=False)
->>>>>>> 8f37c2fe
+
+        vgrid = ux.open_grid(verts_degree, islatlon=False)
         vgrid._populate_cartesian_xyz_coord()
 
         for i in range(0, vgrid.nMesh2_node):
@@ -520,15 +484,8 @@
         ]
 
         verts_cart = np.stack((cart_x, cart_y, cart_z), axis=1)
-<<<<<<< HEAD
-
-        vgrid = ux.open_grid(verts_cart)
-        vgrid._ds.Mesh2_node_x.attrs["units"] = "m"
-        vgrid._ds.Mesh2_node_y.attrs["units"] = "m"
-        vgrid._ds.Mesh2_node_z.attrs["units"] = "m"
-=======
-        vgrid = ux.Grid([verts_cart], islatlon=False)
->>>>>>> 8f37c2fe
+
+        vgrid = ux.open_grid(verts_cart, islatlon=False)
         vgrid._populate_lonlat_coord()
         # The connectivity in `__from_vert__()` will be formed in a reverse order
         lon_deg, lat_deg = zip(*reversed(list(zip(lon_deg, lat_deg))))
@@ -555,7 +512,7 @@
         # grid with known edge node connectivity
         mpas_grid_xr = xr.open_dataset(self.mpas_filepath)
         mpas_grid_ux = ux.Grid(mpas_grid_xr)
-        edge_nodes_expected = mpas_grid_ux.ds['Mesh2_edge_nodes'].values
+        edge_nodes_expected = mpas_grid_ux._ds['Mesh2_edge_nodes'].values
 
         # arrange edge nodes in the same manner as Grid._build_edge_node_connectivity
         edge_nodes_expected.sort(axis=1)
@@ -563,7 +520,7 @@
 
         # construct edge nodes
         mpas_grid_ux._build_edge_node_connectivity()
-        edge_nodes_output = mpas_grid_ux.ds['Mesh2_edge_nodes'].values
+        edge_nodes_output = mpas_grid_ux._ds['Mesh2_edge_nodes'].values
 
         assert np.array_equal(edge_nodes_expected, edge_nodes_output)
 
